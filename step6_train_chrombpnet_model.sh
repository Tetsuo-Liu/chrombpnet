#!/bin/bash
# exit when any command fails
set -e
set -o pipefail

# keep track of the last executed command
trap 'last_command=$current_command; current_command=$BASH_COMMAND' DEBUG
# echo an error message before exiting
trap 'echo "\"${last_command}\" command failed with exit code $?."' EXIT

<<<<<<< HEAD
reference_fasta=$1
bigwig_path=$2
overlap_peak=$3
nonpeaks=$4
fold=$5
bias_model=$6
output_dir=$7
data_type=$8
seed=$9
logfile=${10}

if [ -z "$seed" ]
  then
    seed=1234
fi
=======
reference_fasta=${1?param missing - reference_fasta}
bigwig_path=${2?param missing - bigwig_path }
overlap_peak=${3?param missing - overlap_peak}
nonpeaks=${4?param missing - nonpeaks}
fold=${5?param missing - fold}
bias_model=${6?param missing - bias_model}
output_dir=${7?param missing - output_dir}
data_type=${8?param missing - data_type}
logfile=$9 #optional
>>>>>>> 97bc9b82

# defaults
inputlen=2114
outputlen=1000
filters=512
n_dilation_layers=8
negative_sampling_ratio=0.1

function timestamp {
    # Function to get the current time with the new line character
    # removed 
    
    # current time
    date +"%Y-%m-%d_%H-%M-%S" | tr -d '\n'
}

# create the log file
if [ -z "$logfile" ]
  then
    echo "No logfile supplied - creating one"
    logfile=$output_dir"/train_chrombpnet_model.log"
    touch $logfile
fi


# this script does the following -  
# (1) filters your peaks/nonpeaks (removes outliers and removes edge cases and creates a new filtered set)
# (2) scales the given bias model on the non-peaks
# (3) Calculates the counts loss weight 
# (4) Creates a TSV file that can be loaded into the next step
echo $( timestamp ): "chrombpnet_hyperparams \\
       --genome=$reference_fasta \\
       --bigwig=$bigwig_path \\
       --peaks=$overlap_peak \\
       --nonpeaks=$nonpeaks \\
       --outlier_threshold=0.99 \\
       --chr_fold_path=$fold \\
       --negative_sampling_ratio=$negative_sampling_ratio \\
       --inputlen=$inputlen \\
       --outputlen=$outputlen \\
       --max_jitter=500 \\
       --filters=$filters \\
       --n_dilation_layers=$n_dilation_layers \\
       --bias_model_path=$bias_model \\
       --output_dir=$output_dir " | tee -a $logfile
chrombpnet_hyperparams \
    --genome=$reference_fasta \
    --bigwig=$bigwig_path \
    --peaks=$overlap_peak \
    --nonpeaks=$nonpeaks \
    --outlier_threshold=0.99 \
    --chr_fold_path=$fold \
    --negative_sampling_ratio=$negative_sampling_ratio \
    --inputlen=$inputlen \
    --outputlen=$outputlen \
    --max_jitter=500 \
    --filters=$filters \
    --n_dilation_layers=$n_dilation_layers \
    --bias_model_path=$bias_model \
    --output_dir=$output_dir | tee -a $logfile

## this script does the following -  
# (1) trains a model on the given peaks/nonpeaks
# (2) The parameters file input to this script should be TSV seperatedp
chrombpnet_with_bias_model_path=`which chrombpnet_with_bias_model.py`
echo $( timestamp ): "chrombpnet_train \\
       --genome=$reference_fasta \\
       --bigwig=$bigwig_path \\
       --peaks=$output_dir/filtered.peaks.bed \\
       --nonpeaks=$output_dir/filtered.nonpeaks.bed \\
       --params=$output_dir/chrombpnet_model_params.tsv \\
       --output_prefix=$output_dir/chrombpnet \\
       --chr_fold_path=$fold \\
       --seed=$seed \\
       --batch_size=64 \\
       --architecture_from_file=$chrombpnet_with_bias_model_path \\
       --trackables logcount_predictions_loss loss logits_profile_predictions_loss val_logcount_predictions_loss val_loss val_logits_profile_predictions_loss" | tee -a $logfile
<<<<<<< HEAD
python $PWD/src/training/train.py \
       --genome=$reference_fasta \
       --bigwig=$bigwig_path \
       --peaks=$output_dir/filtered.peaks.bed \
       --nonpeaks=$output_dir/filtered.nonpeaks.bed \
       --params=$output_dir/chrombpnet_model_params.tsv \
       --output_prefix=$output_dir/chrombpnet \
       --chr_fold_path=$fold \
       --seed=$seed \
       --batch_size=64 \
       --architecture_from_file=$PWD/src/training/models/chrombpnet_with_bias_model.py \
       --trackables logcount_predictions_loss loss logits_profile_predictions_loss val_logcount_predictions_loss val_loss val_logits_profile_predictions_loss | tee -a $logfile
=======
chrombpnet_train \
    --genome=$reference_fasta \
    --bigwig=$bigwig_path \
    --peaks=$output_dir/filtered.peaks.bed \
    --nonpeaks=$output_dir/filtered.nonpeaks.bed \
    --params=$output_dir/chrombpnet_model_params.tsv \
    --output_prefix=$output_dir/chrombpnet \
    --chr_fold_path=$fold \
    --batch_size=64 \
    --architecture_from_file=$chrombpnet_with_bias_model_path \
    --trackables logcount_predictions_loss loss logits_profile_predictions_loss val_logcount_predictions_loss val_loss val_logits_profile_predictions_loss | tee -a $logfile
>>>>>>> 97bc9b82

#predictions and metrics on the chrombpnet model trained
echo $( timestamp ): "chrombpnet_predict \\
        --genome=$reference_fasta \\
        --bigwig=$bigwig_path \\
        --peaks=$output_dir/filtered.peaks.bed \\
        --nonpeaks=$output_dir/filtered.nonpeaks.bed \\
        --chr_fold_path=$fold \\
        --inputlen=$inputlen \\
        --outputlen=$outputlen \\
        --output_prefix=$output_dir/chrombpnet \\
        --batch_size=256 \\
        --model_h5=$output_dir/chrombpnet.h5" | tee -a $logfile
chrombpnet_predict \
    --genome=$reference_fasta \
    --bigwig=$bigwig_path \
    --peaks=$output_dir/filtered.peaks.bed \
    --nonpeaks=$output_dir/filtered.nonpeaks.bed \
    --chr_fold_path=$fold \
    --inputlen=$inputlen \
    --outputlen=$outputlen \
    --output_prefix=$output_dir/chrombpnet \
    --batch_size=256 \
    --model_h5=$output_dir/chrombpnet.h5 | tee -a $logfile

# predictions and metrics on the chrombpnet model without bias trained
echo $( timestamp ): "chrombpnet_predict \\
        --genome=$reference_fasta \\
        --bigwig=$bigwig_path \\
        --peaks=$output_dir/filtered.peaks.bed \\
        --nonpeaks=$output_dir/filtered.nonpeaks.bed \\
        --chr_fold_path=$fold \\
        --inputlen=$inputlen \\
        --outputlen=$outputlen \\
        --output_prefix=$output_dir/chrombpnet_wo_bias \\
        --batch_size=256 \\
        --model_h5=$output_dir/chrombpnet_wo_bias.h5 " | tee -a $logfile
chrombpnet_predict \
    --genome=$reference_fasta \
    --bigwig=$bigwig_path \
    --peaks=$output_dir/filtered.peaks.bed \
    --nonpeaks=$output_dir/filtered.nonpeaks.bed \
    --chr_fold_path=$fold \
    --inputlen=$inputlen \
    --outputlen=$outputlen \
    --output_prefix=$output_dir/chrombpnet_wo_bias \
    --batch_size=256 \
    --model_h5=$output_dir/chrombpnet_wo_bias.h5 | tee -a $logfile

#predictions and metrics on the bias model trained
echo $( timestamp ): "chrombpnet_predict \\
        --genome=$reference_fasta \\
        --bigwig=$bigwig_path \\
        --peaks=$output_dir/filtered.peaks.bed \\
        --nonpeaks=$output_dir/filtered.nonpeaks.bed \\
        --chr_fold_path=$fold \\
        --inputlen=$inputlen \\
        --outputlen=$outputlen \\
        --output_prefix=$output_dir/bias \\
        --batch_size=256 \\
        --model_h5=$output_dir/bias_model_scaled.h5" | tee -a $logfile
chrombpnet_predict \
    --genome=$reference_fasta \
    --bigwig=$bigwig_path \
    --peaks=$output_dir/filtered.peaks.bed \
    --nonpeaks=$output_dir/filtered.nonpeaks.bed \
    --chr_fold_path=$fold \
    --inputlen=$inputlen \
    --outputlen=$outputlen \
    --output_prefix=$output_dir/bias \
    --batch_size=256 \
    --model_h5=$output_dir/bias_model_scaled.h5 | tee -a $logfile

# marginal footprinting

#path to pwm file
srcdir=`chrombpnet_srcdir`
# marginal_footprint_dir=`echo which chrombpnet_marginal_footprints`
marginal_footprint_dir="$srcdir/evaluation/marginal_footprints"
echo $marginal_footprint_dir

if [[ "$data_type" = "DNASE_SE" || "$data_type" = "DNASE_PE" ]] ; then
        echo $( timestamp ): "mkdir $output_dir/footprints" | tee -a $logfile
        mkdir $output_dir/footprints
        echo $( timestamp ): "chrombpnet_marginal_footprints \\
        -g $reference_fasta \\
        -r $output_dir/filtered.nonpeaks.bed \\
        --chr_fold_path=$fold \\
        -m $output_dir/chrombpnet_wo_bias.h5 \\
        -bs 512 \\
        -o $output_dir/footprints/corrected \\
        -pwm_f $marginal_footprint_dir/motif_to_pwm.tsv \\
        -mo dnase_1,dnase_2" | tee -a $logfile
        chrombpnet_marginal_footprints \
            -g $reference_fasta \
            -r $output_dir/filtered.nonpeaks.bed \
            --chr_fold_path=$fold \
            -m $output_dir/chrombpnet_wo_bias.h5 \
            -bs 512 \
            -o $output_dir/footprints/corrected \
            -pwm_f $marginal_footprint_dir/motif_to_pwm.tsv \
            -mo dnase_1,dnase_2 | tee -a $logfile
elif [[ "$data_type" = "ATAC_SE" || "$data_type" = "ATAC_PE"  ]] ; then
        echo $( timestamp ): "mkdir $output_dir/footprints" | tee -a $logfile
        mkdir $output_dir/footprints
        echo $( timestamp ): "chrombpnet_marginal_footprints \\
        -g $reference_fasta \\				     
        -r $output_dir/filtered.nonpeaks.bed \\
        --chr_fold_path=$fold \\
        -m $output_dir/chrombpnet_wo_bias.h5 \\
        -bs 512 \\
        -o $output_dir/footprints/corrected \\
        -pwm_f $marginal_footprint_dir/motif_to_pwm.tsv \\
        -mo tn5_1,tn5_2,tn5_3,tn5_4,tn5_5" | tee -a $logfile
        chrombpnet_marginal_footprints \
            -g $reference_fasta \
            -r $output_dir/filtered.nonpeaks.bed \
            --chr_fold_path=$fold \
            -m $output_dir/chrombpnet_wo_bias.h5 \
            -bs 512 \
            -o $output_dir/footprints/corrected \
            -pwm_f $marginal_footprint_dir/motif_to_pwm.tsv \
            -mo tn5_1,tn5_2,tn5_3,tn5_4,tn5_5 | tee -a $logfile
else
    echo "ERROR: unknown data type " $data_type | tee -a $logfile
fi

# marginal footprtining bias model
if [[ "$data_type" = "DNASE_SE" || "$data_type" = "DNASE_PE" ]] ; then
        # echo $( timestamp ): "mkdir $output_dir/footprints" | tee -a $logfile
        # mkdir $output_dir/footprints
        echo $( timestamp ): "chrombpnet_marginal_footprints \\
        -g $reference_fasta \\
        -r $output_dir/filtered.nonpeaks.bed \\
        --chr_fold_path=$fold \\
        -m $output_dir/bias_model_scaled.h5 \\
        -bs 512 \\
        -o $output_dir/footprints/bias \\
        -pwm_f $marginal_footprint_dir/motif_to_pwm.tsv \\
        -mo dnase_1,dnase_2" | tee -a $logfile
        chrombpnet_marginal_footprints \
            -g $reference_fasta \
            -r $output_dir/filtered.nonpeaks.bed \
            --chr_fold_path=$fold \
            -m $output_dir/bias_model_scaled.h5 \
            -bs 512 \
            -o $output_dir/footprints/bias \
            -pwm_f $marginal_footprint_dir/motif_to_pwm.tsv \
            -mo dnase_1,dnase_2 | tee -a $logfile
elif [[ "$data_type" = "ATAC_SE" || "$data_type" = "ATAC_PE"  ]] ; then
        # echo $( timestamp ): "mkdir $output_dir/footprints" | tee -a $logfile
        # mkdir $output_dir/footprints
        echo $( timestamp ): "chrombpnet_marginal_footprints \\
        -g $reference_fasta \\
        -r $output_dir/filtered.nonpeaks.bed \\
        -chr "chr1" \\
        -m $output_dir/bias_model_scaled.h5 \\
        -bs 512 \\
        -o $output_dir/footprints/bias \\
        -pwm_f $marginal_footprint_dir/motif_to_pwm.tsv \\
        -mo tn5_1,tn5_2,tn5_3,tn5_4,tn5_5" | tee -a $logfile
        chrombpnet_marginal_footprints \
            -g $reference_fasta \
            -r $output_dir/filtered.nonpeaks.bed \
            --chr_fold_path=$fold \
            -m $output_dir/bias_model_scaled.h5 \
            -bs 512 \
            -o $output_dir/footprints/bias \
            -pwm_f $marginal_footprint_dir/motif_to_pwm.tsv \
            -mo tn5_1,tn5_2,tn5_3,tn5_4,tn5_5 | tee -a $logfile
else
    echo "ERROR: unknown data type " $data_type | tee -a $logfile
fi




<|MERGE_RESOLUTION|>--- conflicted
+++ resolved
@@ -8,23 +8,6 @@
 # echo an error message before exiting
 trap 'echo "\"${last_command}\" command failed with exit code $?."' EXIT
 
-<<<<<<< HEAD
-reference_fasta=$1
-bigwig_path=$2
-overlap_peak=$3
-nonpeaks=$4
-fold=$5
-bias_model=$6
-output_dir=$7
-data_type=$8
-seed=$9
-logfile=${10}
-
-if [ -z "$seed" ]
-  then
-    seed=1234
-fi
-=======
 reference_fasta=${1?param missing - reference_fasta}
 bigwig_path=${2?param missing - bigwig_path }
 overlap_peak=${3?param missing - overlap_peak}
@@ -34,7 +17,6 @@
 output_dir=${7?param missing - output_dir}
 data_type=${8?param missing - data_type}
 logfile=$9 #optional
->>>>>>> 97bc9b82
 
 # defaults
 inputlen=2114
@@ -112,20 +94,6 @@
        --batch_size=64 \\
        --architecture_from_file=$chrombpnet_with_bias_model_path \\
        --trackables logcount_predictions_loss loss logits_profile_predictions_loss val_logcount_predictions_loss val_loss val_logits_profile_predictions_loss" | tee -a $logfile
-<<<<<<< HEAD
-python $PWD/src/training/train.py \
-       --genome=$reference_fasta \
-       --bigwig=$bigwig_path \
-       --peaks=$output_dir/filtered.peaks.bed \
-       --nonpeaks=$output_dir/filtered.nonpeaks.bed \
-       --params=$output_dir/chrombpnet_model_params.tsv \
-       --output_prefix=$output_dir/chrombpnet \
-       --chr_fold_path=$fold \
-       --seed=$seed \
-       --batch_size=64 \
-       --architecture_from_file=$PWD/src/training/models/chrombpnet_with_bias_model.py \
-       --trackables logcount_predictions_loss loss logits_profile_predictions_loss val_logcount_predictions_loss val_loss val_logits_profile_predictions_loss | tee -a $logfile
-=======
 chrombpnet_train \
     --genome=$reference_fasta \
     --bigwig=$bigwig_path \
@@ -137,7 +105,6 @@
     --batch_size=64 \
     --architecture_from_file=$chrombpnet_with_bias_model_path \
     --trackables logcount_predictions_loss loss logits_profile_predictions_loss val_logcount_predictions_loss val_loss val_logits_profile_predictions_loss | tee -a $logfile
->>>>>>> 97bc9b82
 
 #predictions and metrics on the chrombpnet model trained
 echo $( timestamp ): "chrombpnet_predict \\
